# Use this workflow to trigger beta releases, both initial beta.1 and subsequent beta.x releases

name: Beta release

run-name: "Beta release (publish: ${{ inputs.publish }}, bump version: ${{ inputs.bump-version }})"

on:
  workflow_dispatch:
    inputs:
      publish:
        required: false
        type: boolean
        default: false
        description: "Publish the beta release"
      bump-version:
        required: false
        type: boolean
        default: false
        description: "Bump the version of the current beta if this is not the initial one"

defaults:
  run:
    shell: bash

permissions:
  contents: write

jobs:
  checks:
    name: Pre-release checks
    runs-on: ubuntu-latest
    outputs:
      branch: ${{ steps.outputs.outputs.branch }}
    steps:
      - uses: actions/checkout@v4
        with:
          fetch-depth: 0

      - name: Determine the correct branch
        id: outputs
        run: |
          set -x
          if git branch -r | grep -w 'releases/beta'; then
            echo "branch=releases/beta" >> $GITHUB_OUTPUT
          else
            echo "branch=main" >> $GITHUB_OUTPUT
          fi

  release:
    name: Prepare beta release
    needs: [checks]
    uses: ./.github/workflows/reusable_publish_version.yml
    with:
      environment: beta
      git-ref: ${{ needs.checks.outputs.branch }}
      bump-version: ${{ inputs.bump-version }}
      publish: ${{ inputs.publish }}
      create-release: ${{ inputs.publish }}
    secrets: inherit

  bump-version:
    name: Bump main version
    if: ${{ inputs.publish }}
    needs: [checks, release]
    runs-on: ubuntu-latest
    steps:
      - name: Checkout sources
        uses: actions/checkout@v4
        with:
          ref: releases/beta

      - name: Install stable toolchain
        uses: dtolnay/rust-toolchain@stable
        with:
          toolchain: stable

      - name: Install a TOML parser
        run: |
          curl -L https://github.com/tamasfe/taplo/releases/download/0.8.1/taplo-full-linux-x86_64.gz | gunzip - > taplo
          chmod +x taplo
          sudo mv taplo /usr/bin/taplo

      - name: Get version info
        id: bump
        run: |
          set -x

          # Retrieve just released version
<<<<<<< HEAD
          betaVersion=$(taplo get -f lib/Cargo.toml "package.version")
=======
          betaVersion=$(taplo get -f Cargo.toml "package.version")
>>>>>>> 8b1182fa
          major=$(echo $betaVersion | tr "." "\n" | sed -n 1p)
          minor=$(echo $betaVersion | tr "." "\n" | sed -n 2p)
          betaNum=$(echo $betaVersion | tr "." "\n" | sed -n 4p)
          nightlyVersion=${major}.$(($minor + 1)).0
          echo "version=${nightlyVersion}" >> $GITHUB_OUTPUT
          echo "beta-num=${betaNum}"  >> $GITHUB_OUTPUT

      - name: Create version bump branch
        if: ${{ steps.bump.outputs.beta-num == '1' }}
        run: |
          set -x

          # Checkout the main branch
          git fetch origin main
          git checkout main

          # Switch to version bump branch
          git checkout -b version-bump/v${{ steps.bump.outputs.version }}

          # Bump the crate version
          sed -i "s#^version = \".*\"#version = \"${{ steps.bump.outputs.version }}\"#" Cargo.toml
          sed -i "s#^version = \".*\"#version = \"${{ steps.bump.outputs.version }}\"#" lib/Cargo.toml
          sed -i "s#^version = \".*\"#version = \"${{ steps.bump.outputs.version }}\"#" core/Cargo.toml

          # Update Cargo.lock without updating dependency versions
          cargo check --no-default-features --features storage-mem

      - name: Push the branch
        if: ${{ steps.bump.outputs.beta-num == '1' }}
        run: |
          # Configure git
          git config user.email "41898282+github-actions[bot]@users.noreply.github.com"
          git config user.name "github-actions[bot]"
          git config --add --bool push.autoSetupRemote true

          # Commit changes
          git commit -am "Bump version to v${{ steps.bump.outputs.version }}"
          git push

      - name: Create a PR
        if: ${{ steps.bump.outputs.beta-num == '1' }}
        id: pr
        env:
          GITHUB_TOKEN: ${{ secrets.GITHUB_TOKEN }}
        run: |
          set -x
          url=$(gh pr create --base main --title "Bump version to v${{ steps.bump.outputs.version }}" --body "Update main version")
          echo "url=${url}" >> $GITHUB_OUTPUT

      - name: Merge the PR
        if: ${{ steps.bump.outputs.beta-num == '1' }}
        env:
          GITHUB_TOKEN: ${{ secrets.RELEASE_PLZ_TOKEN }} # Need the custom user token here so we can approve and merge the PR
        run: |
          set -x
          gh pr review ${{ steps.pr.outputs.url }} --approve
          gh pr merge ${{ steps.pr.outputs.url }} --delete-branch --admin --squash<|MERGE_RESOLUTION|>--- conflicted
+++ resolved
@@ -86,11 +86,7 @@
           set -x
 
           # Retrieve just released version
-<<<<<<< HEAD
-          betaVersion=$(taplo get -f lib/Cargo.toml "package.version")
-=======
           betaVersion=$(taplo get -f Cargo.toml "package.version")
->>>>>>> 8b1182fa
           major=$(echo $betaVersion | tr "." "\n" | sed -n 1p)
           minor=$(echo $betaVersion | tr "." "\n" | sed -n 2p)
           betaNum=$(echo $betaVersion | tr "." "\n" | sed -n 4p)
