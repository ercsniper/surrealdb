[package]
name = "surrealdb"
publish = true
edition = "2021"
<<<<<<< HEAD
version = "1.2.0"
=======
version = "1.3.0"
>>>>>>> 8b1182fa
rust-version = "1.70.0"
readme = "CARGO.md"
authors = ["Tobie Morgan Hitchcock <tobie@surrealdb.com>"]
description = "A scalable, distributed, collaborative, document-graph database, for the realtime web"
repository = "https://github.com/surrealdb/surrealdb"
homepage = "https://github.com/surrealdb/surrealdb"
documentation = "https://docs.rs/surrealdb/"
keywords = [
    "database",
    "embedded-database",
    "key-value",
    "key-value-store",
    "kv-store",
]
categories = ["database-implementations", "data-structures", "embedded"]
license-file = "../LICENSE"
resolver = "2"

[features]
# Public features
default = ["protocol-ws", "rustls"]
protocol-http = ["dep:reqwest", "dep:tokio-util"]
protocol-ws = ["dep:tokio-tungstenite", "dep:trice", "tokio/time"]
kv-mem = ["surrealdb-core/kv-mem", "tokio/time"]
kv-indxdb = ["surrealdb-core/kv-indxdb"]
kv-speedb = ["surrealdb-core/kv-speedb", "tokio/time"]
kv-rocksdb = ["surrealdb-core/kv-rocksdb", "tokio/time"]
kv-tikv = ["surrealdb-core/kv-tikv"]
kv-fdb-5_1 = ["surrealdb-core/kv-fdb-5_1", "kv-fdb"]
kv-fdb-5_2 = ["surrealdb-core/kv-fdb-5_2", "kv-fdb"]
kv-fdb-6_0 = ["surrealdb-core/kv-fdb-6_0", "kv-fdb"]
kv-fdb-6_1 = ["surrealdb-core/kv-fdb-6_1", "kv-fdb"]
kv-fdb-6_2 = ["surrealdb-core/kv-fdb-6_2", "kv-fdb"]
kv-fdb-6_3 = ["surrealdb-core/kv-fdb-6_3", "kv-fdb"]
kv-fdb-7_0 = ["surrealdb-core/kv-fdb-7_0", "kv-fdb"]
kv-fdb-7_1 = ["surrealdb-core/kv-fdb-7_1", "kv-fdb"]
kv-surrealkv = ["surrealdb-core/kv-surrealkv", "tokio/time"]
scripting = ["surrealdb-core/scripting"]
http = ["surrealdb-core/http"]
native-tls = [
    "dep:native-tls",
    "reqwest?/native-tls",
    "tokio-tungstenite?/native-tls",
]
rustls = [
    "dep:rustls",
    "reqwest?/rustls-tls",
    "tokio-tungstenite?/rustls-tls-webpki-roots",
]
ml = ["surrealdb-core/ml"]
ml2 = ["surrealdb-core/ml2"]
jwks = ["surrealdb-core/jwks"]
arbitrary = ["surrealdb-core/arbitrary"]
sql2 = ["surrealdb-core/sql2"]
parser2 = ["surrealdb-core/experimental-parser"]
# Private features
kv-fdb = ["tokio/time"]

[package.metadata.docs.rs]
rustdoc-args = ["--cfg", "docsrs"]
features = [
    "protocol-ws",
    "protocol-http",
    "kv-mem",
    "kv-rocksdb",
    "rustls",
    "native-tls",
    "http",
    "scripting",
]
targets = []

[dependencies]
addr = { version = "0.15.6", default-features = false, features = ["std"] }
alloy-primitives = "0.5.1"
argon2 = "0.5.2"
ascii = { version = "0.3.2", package = "any_ascii" }
async-recursion = "1.0.5"
base64_lib = { version = "0.21.5", package = "base64" }
bcrypt = "0.15.0"
bincode = "1.3.3"
bnum = "0.10.0"
bytes = "1.5.0"
bytemuck = "1.14.0"
cedar-policy = "2.4.2"
channel = { version = "1.9.0", package = "async-channel" }
chrono = { version = "0.4.31", features = ["serde"] }
dmp = "0.2.0"
flume = "0.11.0"
futures = "0.3.29"
futures-concurrency = "7.4.3"
geo = { version = "0.27.0", features = ["use-serde"] }
indexmap = { version = "2.1.0", features = ["serde"] }
native-tls = { version = "0.2.11", optional = true }
once_cell = "1.18.0"
path-clean = "1.0.1"
reqwest = { version = "0.11.22", default-features = false, features = [
    "json",
    "stream",
    "multipart",
], optional = true }
revision = "0.5.0"
rust_decimal = { version = "1.33.1", features = ["maths", "serde-str"] }
rustls = { version = "0.21.10", optional = true }
semver = { version = "1.0.20", features = ["serde"] }
serde = { version = "1.0.193", features = ["derive"] }
serde_json = "1.0.108"
surrealdb-core = { version = "1", default-features = false, path = "../core", package = "surrealdb-core" }
thiserror = "1.0.50"
tokio-util = { version = "0.7.10", optional = true, features = ["compat"] }
tracing = "0.1.40"
trice = { version = "0.4.0", optional = true }
url = "2.5.0"

[dev-dependencies]
criterion = { version = "0.5.1", features = ["async_tokio"] }
env_logger = "0.10.1"
pprof = { version = "0.13.0", features = ["flamegraph", "criterion"] }
rand = "0.8.5"
radix_trie = "0.2.1"
regex = "1.10.2"
serial_test = "2.0.0"
temp-dir = "0.1.11"
test-log = { version = "0.2.13", features = ["trace"] }
time = { version = "0.3.30", features = ["serde"] }
tokio = { version = "1.34.0", features = ["macros", "sync", "rt-multi-thread"] }
tracing-subscriber = { version = "0.3.18", features = ["env-filter"] }
ulid = { version = "1.1.0", features = ["serde"] }
wiremock = "0.5.22"

[target.'cfg(target_arch = "wasm32")'.dependencies]
pharos = "0.5.3"
ring = { version = "0.17.7", features = ["wasm32_unknown_unknown_js"] } # Make ring-based dependencies work on Wasm
tokio = { version = "1.34.0", default-features = false, features = ["rt", "sync"] }
uuid = { version = "1.6.1", features = ["serde", "js", "v4", "v7"] }
wasm-bindgen-futures = "0.4.39"
wasmtimer = { version = "0.2.0", default-features = false, features = [
    "tokio",
] }
ws_stream_wasm = "0.7.4"

[target.'cfg(not(target_arch = "wasm32"))'.dependencies]
tokio = { version = "1.34.0", default-features = false, features = [
    "macros",
    "io-util",
    "io-std",
    "fs",
    "rt-multi-thread",
    "time",
    "sync",
] }
tokio-tungstenite = { version = "0.20.1", optional = true }
uuid = { version = "1.6.1", features = ["serde", "v4", "v7"] }

[lib]
name = "surrealdb" # Needed for the nightly crate as we will be renaming it
bench = false

[[bench]]
name = "executor"
harness = false

[[bench]]
name = "parser"
harness = false

[[bench]]
name = "processor"
harness = false

[[bench]]
name = "hash_trie_btree"
harness = false

[[bench]]
name = "index_btree"
harness = false

[[bench]]
name = "index_mtree"
harness = false

[[bench]]
name = "move_vs_clone"
harness = false

[[bench]]
name = "sdb"
harness = false<|MERGE_RESOLUTION|>--- conflicted
+++ resolved
@@ -2,11 +2,7 @@
 name = "surrealdb"
 publish = true
 edition = "2021"
-<<<<<<< HEAD
-version = "1.2.0"
-=======
 version = "1.3.0"
->>>>>>> 8b1182fa
 rust-version = "1.70.0"
 readme = "CARGO.md"
 authors = ["Tobie Morgan Hitchcock <tobie@surrealdb.com>"]
@@ -57,7 +53,6 @@
     "tokio-tungstenite?/rustls-tls-webpki-roots",
 ]
 ml = ["surrealdb-core/ml"]
-ml2 = ["surrealdb-core/ml2"]
 jwks = ["surrealdb-core/jwks"]
 arbitrary = ["surrealdb-core/arbitrary"]
 sql2 = ["surrealdb-core/sql2"]
