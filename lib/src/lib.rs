--- conflicted
+++ resolved
@@ -116,14 +116,11 @@
 #[cfg(all(not(surrealdb_unstable), feature = "sql2"))]
 compile_error!(
 	"`sql2` is currently unstable. You need to enable the `surrealdb_unstable` flag to use it."
-<<<<<<< HEAD
-=======
 );
 
 #[cfg(all(not(surrealdb_unstable), feature = "kv-surrealkv"))]
 compile_error!(
 	"`kv-surrealkv` is currently unstable. You need to enable the `surrealdb_unstable` flag to use it."
->>>>>>> 8b1182fa
 );
 
 #[macro_use]
