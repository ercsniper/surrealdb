//! Functionality for connecting to local and remote databases

pub mod engine;
pub mod err;
#[cfg(feature = "protocol-http")]
pub mod headers;
pub mod method;
pub mod opt;

mod conn;

pub use method::query::Response;
use semver::Version;
<<<<<<< HEAD
=======
use tokio::sync::watch;
>>>>>>> 8b1182fa

use crate::api::conn::DbResponse;
use crate::api::conn::Router;
use crate::api::err::Error;
use crate::api::opt::Endpoint;
use semver::BuildMetadata;
use semver::VersionReq;
use std::fmt;
use std::fmt::Debug;
use std::future::Future;
use std::future::IntoFuture;
use std::marker::PhantomData;
use std::pin::Pin;
use std::sync::Arc;
use std::sync::OnceLock;

use self::opt::EndpointKind;
use self::opt::WaitFor;

/// A specialized `Result` type
pub type Result<T> = std::result::Result<T, crate::Error>;

// Channel for waiters
type Waiter = (watch::Sender<Option<WaitFor>>, watch::Receiver<Option<WaitFor>>);

const SUPPORTED_VERSIONS: (&str, &str) = (">=1.0.0, <2.0.0", "20230701.55918b7c");
const REVISION_SUPPORTED_SERVER_VERSION: Version = Version::new(1, 2, 0);

/// Connection trait implemented by supported engines
pub trait Connection: conn::Connection {}

/// The future returned when creating a new SurrealDB instance
#[derive(Debug)]
#[must_use = "futures do nothing unless you `.await` or poll them"]
pub struct Connect<C: Connection, Response> {
	router: Arc<OnceLock<Router>>,
	engine: PhantomData<C>,
	address: Result<Endpoint>,
	capacity: usize,
	client: PhantomData<C>,
	waiter: Arc<Waiter>,
	response_type: PhantomData<Response>,
}

impl<C, R> Connect<C, R>
where
	C: Connection,
{
	/// Sets the maximum capacity of the connection
	///
	/// This is used to set bounds of the channels used internally
	/// as well set the capacity of the `HashMap` used for routing
	/// responses in case of the WebSocket client.
	///
	/// Setting this capacity to `0` (the default) means that
	/// unbounded channels will be used. If your queries per second
	/// are so high that the client is running out of memory,
	/// it might be helpful to set this to a number that works best
	/// for you.
	///
	/// # Examples
	///
	/// ```no_run
	/// # #[tokio::main]
	/// # async fn main() -> surrealdb::Result<()> {
	/// use surrealdb::engine::remote::ws::Ws;
	/// use surrealdb::Surreal;
	///
	/// let db = Surreal::new::<Ws>("localhost:8000")
	///     .with_capacity(100_000)
	///     .await?;
	/// # Ok(())
	/// # }
	/// ```
	pub const fn with_capacity(mut self, capacity: usize) -> Self {
		self.capacity = capacity;
		self
	}
}

impl<Client> IntoFuture for Connect<Client, Surreal<Client>>
where
	Client: Connection,
{
	type Output = Result<Surreal<Client>>;
	type IntoFuture = Pin<Box<dyn Future<Output = Self::Output> + Send + Sync>>;

	fn into_future(self) -> Self::IntoFuture {
		Box::pin(async move {
			let mut endpoint = self.address?;
			let endpoint_kind = EndpointKind::from(endpoint.url.scheme());
			let mut client = Client::connect(endpoint.clone(), self.capacity).await?;
			if endpoint_kind.is_remote() {
				let mut version = client.version().await?;
				// we would like to be able to connect to pre-releases too
				version.pre = Default::default();
				client.check_server_version(&version).await?;
				if version >= REVISION_SUPPORTED_SERVER_VERSION && endpoint_kind.is_ws() {
					// Switch to revision based serialisation
					endpoint.supports_revision = true;
					client = Client::connect(endpoint, self.capacity).await?;
				}
			}
			// Both ends of the channel are still alive at this point
			client.waiter.0.send(Some(WaitFor::Connection)).ok();
			Ok(client)
		})
	}
}

impl<Client> IntoFuture for Connect<Client, ()>
where
	Client: Connection,
{
	type Output = Result<()>;
	type IntoFuture = Pin<Box<dyn Future<Output = Self::Output> + Send + Sync>>;

	fn into_future(self) -> Self::IntoFuture {
		Box::pin(async move {
			// Avoid establishing another connection if already connected
			if self.router.get().is_some() {
				return Err(Error::AlreadyConnected.into());
			}
			let mut endpoint = self.address?;
			let endpoint_kind = EndpointKind::from(endpoint.url.scheme());
<<<<<<< HEAD
			let mut client = Surreal {
				router: Client::connect(endpoint.clone(), self.capacity).await?.router,
				engine: PhantomData::<Client>,
			};
=======
			let mut client = Client::connect(endpoint.clone(), self.capacity).await?;
>>>>>>> 8b1182fa
			if endpoint_kind.is_remote() {
				let mut version = client.version().await?;
				// we would like to be able to connect to pre-releases too
				version.pre = Default::default();
				client.check_server_version(&version).await?;
				if version >= REVISION_SUPPORTED_SERVER_VERSION && endpoint_kind.is_ws() {
					// Switch to revision based serialisation
					endpoint.supports_revision = true;
					client = Client::connect(endpoint, self.capacity).await?;
				}
			}
			let cell =
				Arc::into_inner(client.router).expect("new connection to have no references");
			let router = cell.into_inner().expect("router to be set");
			self.router.set(router).map_err(|_| Error::AlreadyConnected)?;
<<<<<<< HEAD
=======
			// Both ends of the channel are still alive at this point
			self.waiter.0.send(Some(WaitFor::Connection)).ok();
>>>>>>> 8b1182fa
			Ok(())
		})
	}
}

#[derive(Debug, Clone, Copy, Eq, PartialEq, Ord, PartialOrd, Hash)]
pub(crate) enum ExtraFeatures {
	Backup,
	LiveQueries,
}

/// A database client instance for embedded or remote databases
pub struct Surreal<C: Connection> {
	router: Arc<OnceLock<Router>>,
	waiter: Arc<Waiter>,
	engine: PhantomData<C>,
}

impl<C> Surreal<C>
where
	C: Connection,
{
	async fn check_server_version(&self, version: &Version) -> Result<()> {
		let (versions, build_meta) = SUPPORTED_VERSIONS;
		// invalid version requirements should be caught during development
		let req = VersionReq::parse(versions).expect("valid supported versions");
		let build_meta = BuildMetadata::new(build_meta).expect("valid supported build metadata");
		let server_build = &version.build;
		if !req.matches(version) {
			return Err(Error::VersionMismatch {
				server_version: version.clone(),
				supported_versions: versions.to_owned(),
			}
			.into());
		} else if !server_build.is_empty() && server_build < &build_meta {
			return Err(Error::BuildMetadataMismatch {
				server_metadata: server_build.clone(),
				supported_metadata: build_meta,
			}
			.into());
		}
		Ok(())
	}
}

impl<C> Clone for Surreal<C>
where
	C: Connection,
{
	fn clone(&self) -> Self {
		Self {
			router: self.router.clone(),
			waiter: self.waiter.clone(),
			engine: self.engine,
		}
	}
}

impl<C> Debug for Surreal<C>
where
	C: Connection,
{
	fn fmt(&self, f: &mut fmt::Formatter<'_>) -> fmt::Result {
		f.debug_struct("Surreal")
			.field("router", &self.router)
			.field("engine", &self.engine)
			.finish()
	}
}

trait OnceLockExt {
	fn with_value(value: Router) -> OnceLock<Router> {
		let cell = OnceLock::new();
		match cell.set(value) {
			Ok(()) => cell,
			Err(_) => unreachable!("don't have exclusive access to `cell`"),
		}
	}

	fn extract(&self) -> Result<&Router>;
}

impl OnceLockExt for OnceLock<Router> {
	fn extract(&self) -> Result<&Router> {
		let router = self.get().ok_or(Error::ConnectionUninitialised)?;
		Ok(router)
	}
}<|MERGE_RESOLUTION|>--- conflicted
+++ resolved
@@ -11,10 +11,7 @@
 
 pub use method::query::Response;
 use semver::Version;
-<<<<<<< HEAD
-=======
 use tokio::sync::watch;
->>>>>>> 8b1182fa
 
 use crate::api::conn::DbResponse;
 use crate::api::conn::Router;
@@ -140,14 +137,7 @@
 			}
 			let mut endpoint = self.address?;
 			let endpoint_kind = EndpointKind::from(endpoint.url.scheme());
-<<<<<<< HEAD
-			let mut client = Surreal {
-				router: Client::connect(endpoint.clone(), self.capacity).await?.router,
-				engine: PhantomData::<Client>,
-			};
-=======
 			let mut client = Client::connect(endpoint.clone(), self.capacity).await?;
->>>>>>> 8b1182fa
 			if endpoint_kind.is_remote() {
 				let mut version = client.version().await?;
 				// we would like to be able to connect to pre-releases too
@@ -163,11 +153,8 @@
 				Arc::into_inner(client.router).expect("new connection to have no references");
 			let router = cell.into_inner().expect("router to be set");
 			self.router.set(router).map_err(|_| Error::AlreadyConnected)?;
-<<<<<<< HEAD
-=======
 			// Both ends of the channel are still alive at this point
 			self.waiter.0.send(Some(WaitFor::Connection)).ok();
->>>>>>> 8b1182fa
 			Ok(())
 		})
 	}
