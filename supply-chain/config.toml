--- conflicted
+++ resolved
@@ -945,11 +945,7 @@
 
 [[exemptions.memmap2]]
 version = "0.9.4"
-<<<<<<< HEAD
-criteria = "safe-to-run"
-=======
-criteria = "safe-to-deploy"
->>>>>>> 8b1182fa
+criteria = "safe-to-deploy"
 
 [[exemptions.miette]]
 version = "5.10.0"
